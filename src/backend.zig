--- conflicted
+++ resolved
@@ -7,10 +7,7 @@
 const builtin = std.builtin;
 
 pub const backend = switch (builtin.os.tag) {
-<<<<<<< HEAD
     .linux, .macos, .dragonfly, .freebsd, .openbsd => @import("backend/termios.zig"),
-=======
     .windows => @import("backend/windows.zig"),
->>>>>>> 74739fd8
     else => @import("backend/unimplemented.zig"),
 };