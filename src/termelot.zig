// Copyright (c) 2020 Termelot Contributors.

// SPDX-License-Identifier: MIT
// This file is part of the Termelot project under the MIT license.

const std = @import("std");

pub const style = @import("style.zig");
usingnamespace style;
pub const event = @import("event.zig");
usingnamespace event;

pub const Backend = @import("backend.zig").backend.Backend;
pub const Buffer = @import("buffer.zig").Buffer;
pub const Rune = @import("rune.zig").Rune;

const termelot_log = std.log.scoped(.termelot);

// Overriding std implementation of log. This function does not actually override because this is only
// a library. Although, users of the library are encouraged to override the `log()` function themselves and
// only forward the arguments to this implementation, because it might make their lives easier.
pub fn log(
    comptime level: std.log.Level,
    comptime scope: @TypeOf(.EnumLiteral),
    comptime format: []const u8,
    args: anytype,
) void {
    const prefix = "[" ++ @tagName(scope) ++ ":" ++ @tagName(level) ++ "] ";

    var buf = [_]u8 { ' ' } ** 1024; // Reserve array of 1024 bytes in stack
    var exe_dir = std.fs.cwd().openDir(std.fs.selfExeDirPath(&buf) catch return, .{ .access_sub_paths = true }) catch return;
    defer exe_dir.close();
    var log_file = exe_dir.createFile(
        "log.txt",
        // TODO: we want to create an exclusive lock on file writing, but allow other processes to read,
        // and not block the return of this function or logging (allow io to be blocked, not the program)
        .{ .read = true, .truncate = false }, // We prefer to append to the log if it exists
    ) catch return;
    defer log_file.close();

    // Seek to end of file (to append data)
    log_file.seekFromEnd(0) catch return;

    const writer = log_file.writer();
    nosuspend writer.print(prefix ++ format ++ "\n", args) catch return;
}

pub const Config = struct {
    raw_mode: bool,
    alternate_screen: bool,
    initial_buffer_size: ?Size,
};
pub const SupportedFeatures = struct {
    color_types: struct {
        Named16: bool,
        Bit8: bool,
        Bit24: bool,
    },
    decorations: Decorations,
};

pub const Size = packed struct {
    rows: u16,
    cols: u16,
};

pub const Position = packed struct {
    row: u16,
    col: u16,
};

pub const Cell = struct {
    rune: Rune,
    style: Style,
};

pub const Termelot = struct {
    config: Config,
    supported_features: SupportedFeatures,
    allocator: *std.mem.Allocator,
    cursor_position: Position,
    cursor_visible: bool,
    screen_size: Size,
    screen_buffer: Buffer,
    backend: Backend,

    const Self = @This();

    pub fn init(
        allocator: *std.mem.Allocator,
        config: Config,
<<<<<<< HEAD
    ) !Termelot {
        var backend = try Backend.init(allocator, config);
        errdefer backend.deinit();
        
=======
        initial_buffer_size: ?Size,
    ) !void {
        self.backend = try Backend.init(self, allocator, config);
        errdefer self.backend.deinit();
        self.config = config;
>>>>>>> 861e67ca
        if (config.raw_mode) {
            try backend.setRawMode(true);
        }
        if (config.alternate_screen) {
            try backend.setAlternateScreen(true);
        }
<<<<<<< HEAD

        return Termelot{
            .config = config,
            .supported_features = try backend.getSupportedFeatures(),
            .allocator = allocator,
            .cursor_position = try backend.getCursorPosition(),
            .cursor_visible = try backend.getCursorVisibility(),
            .screen_size = try backend.getScreenSize(),
            .screen_buffer = try Buffer.init(
                &backend,
                allocator,
                config.initial_buffer_size,
            ),
            .backend = backend,
        };
=======
        self.supported_features = try self.backend.getSupportedFeatures();
        self.cursor_position = try self.backend.getCursorPosition();
        self.cursor_visible = try self.backend.getCursorVisibility();
        self.screen_size = try self.backend.getScreenSize();
        self.screen_buffer = try Buffer.init(
            &self.backend,
            allocator,
            initial_buffer_size,
        );
        errdefer self.screen_buffer.deinit();
>>>>>>> 861e67ca
    }

    pub fn deinit(self: *Self) void {
        if (self.config.alternate_screen) {
            self.backend.setAlternateScreen(false) catch {};
        }
        if (self.config.raw_mode) {
            self.backend.setRawMode(false) catch {};
        }
        self.screen_buffer.deinit();
        self.backend.deinit();
    }

    /// Polls for an event. If the optional `timeout` parameter has a value greater than 0,
    /// the function will not block and returns null whenever `timeout` milliseconds
    /// has elapsed and no event could be fetched. Function returns immediately upon finding
    /// an Event.
<<<<<<< HEAD
    pub fn pollEvent(self: *Self, opt: struct { timeout: i32 = 0 }) !?event.Event {
        return self.backend.pollEvent(opt.timeout);
=======
    pub fn pollEvent(self: *Self, struct { timeout: i32 = 0 }) !?Event {
        return self.backend.pollEvent(timeout);
>>>>>>> 861e67ca
    }

    /// Set the Termelot-aware screen size. This does NOT resize the physical
    /// terminal screen, and should not be called by users in most cases. This
    /// is intended for use primarily by the backend.
    pub fn setScreenSize(self: *Self, screen_size: Size) void {
        self.screen_size = screen_size;
    }

    pub fn setTitle(self: *Self, title: []const Rune) !void {
        try self.backend.setTitle(title);
    }

    pub fn setCursorPosition(self: *Self, position: Position) !void {
        try self.backend.setCursorPosition(position);
        self.cursor_position = position;
    }

    pub fn setCursorVisibility(self: *Self, visible: bool) !void {
        try self.backend.setCursorVisibility(visible);
        self.cursor_visible = visible;
    }

    pub fn drawScreen(self: *Self) !void {
        const orig_cursor_position = self.cursor_position;
        try self.screen_buffer.draw(self.screen_size);
        try self.setCursorPosition(orig_cursor_position);
    }

    /// Clears the screen buffer for next draw.
    pub fn clearScreen(self: *Self) void {
        self.screen_buffer.clear();
    }

    pub fn getCell(self: Self, position: Position) ?Cell {
        return self.screen_buffer.getCell(position);
    }

    /// Get a slice of cells within the buffer. This slice cannot span across
    /// rows. Results will be placed in provided "result", and the number of
    /// cells filled will be returned (only less than the specified length if
    /// the slice extends past the edges of the buffer). If position is outside
    /// the buffer, `null` is returned instead.
    ///
    /// `result` is a slice of at least length `length` to write the cells
    /// into.
    pub fn getCells(
        self: Self,
        position: Position,
        length: u16,
        result: []Cell,
    ) ?u16 {
        return self.screen_buffer.getCells(position, length, result);
    }

    pub fn setCell(self: *Self, position: Position, new_cell: Cell) void {
        self.screen_buffer.setCell(position, new_cell);
    }

    pub fn setCells(self: *Self, position: Position, new_cells: []Cell) void {
        self.screen_buffer.setCells(position, new_cells);
    }

    pub fn fillCells(
        self: *Self,
        position: Position,
        length: u16,
        new_cell: Cell,
    ) void {
        self.screen_buffer.fillCells(position, length, new_cell);
    }
};

test "Termelot refAllDecls" {
    std.testing.refAllDecls(Termelot);
}<|MERGE_RESOLUTION|>--- conflicted
+++ resolved
@@ -89,25 +89,16 @@
     pub fn init(
         allocator: *std.mem.Allocator,
         config: Config,
-<<<<<<< HEAD
     ) !Termelot {
         var backend = try Backend.init(allocator, config);
         errdefer backend.deinit();
         
-=======
-        initial_buffer_size: ?Size,
-    ) !void {
-        self.backend = try Backend.init(self, allocator, config);
-        errdefer self.backend.deinit();
-        self.config = config;
->>>>>>> 861e67ca
         if (config.raw_mode) {
             try backend.setRawMode(true);
         }
         if (config.alternate_screen) {
             try backend.setAlternateScreen(true);
         }
-<<<<<<< HEAD
 
         return Termelot{
             .config = config,
@@ -123,18 +114,6 @@
             ),
             .backend = backend,
         };
-=======
-        self.supported_features = try self.backend.getSupportedFeatures();
-        self.cursor_position = try self.backend.getCursorPosition();
-        self.cursor_visible = try self.backend.getCursorVisibility();
-        self.screen_size = try self.backend.getScreenSize();
-        self.screen_buffer = try Buffer.init(
-            &self.backend,
-            allocator,
-            initial_buffer_size,
-        );
-        errdefer self.screen_buffer.deinit();
->>>>>>> 861e67ca
     }
 
     pub fn deinit(self: *Self) void {
@@ -152,13 +131,8 @@
     /// the function will not block and returns null whenever `timeout` milliseconds
     /// has elapsed and no event could be fetched. Function returns immediately upon finding
     /// an Event.
-<<<<<<< HEAD
     pub fn pollEvent(self: *Self, opt: struct { timeout: i32 = 0 }) !?event.Event {
         return self.backend.pollEvent(opt.timeout);
-=======
-    pub fn pollEvent(self: *Self, struct { timeout: i32 = 0 }) !?Event {
-        return self.backend.pollEvent(timeout);
->>>>>>> 861e67ca
     }
 
     /// Set the Termelot-aware screen size. This does NOT resize the physical
