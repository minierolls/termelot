// Copyright (c) 2020 Termelot Contributors.

// SPDX-License-Identifier: MIT
// This file is part of the Termelot project under the MIT license.

const std = @import("std");

pub const style = @import("style.zig");
usingnamespace style;
pub const event = @import("event.zig");
usingnamespace event;

pub const Backend = @import("backend.zig").backend.Backend;
pub const Buffer = @import("buffer.zig").Buffer;
pub const Rune = @import("rune.zig").Rune;

const termelot_log = std.log.scoped(.termelot);

// Overriding std implementation of log. This function does not actually override because this is only
// a library. Although, users of the library are encouraged to override the `log()` function themselves and
// only forward the arguments to this implementation, because it might make their lives easier.
pub fn log(
    comptime level: std.log.Level,
    comptime scope: @TypeOf(.EnumLiteral),
    comptime format: []const u8,
    args: anytype,
) void {
    const prefix = "[" ++ @tagName(scope) ++ ":" ++ @tagName(level) ++ "] ";

    var buf = [_]u8 { ' ' } ** 1024; // Reserve array of 1024 bytes in stack
    var exe_dir = std.fs.cwd().openDir(std.fs.selfExeDirPath(&buf) catch return, .{ .access_sub_paths = true }) catch return;
    defer exe_dir.close();
    var log_file = exe_dir.createFile(
        "log.txt",
        // TODO: we want to create an exclusive lock on file writing, but allow other processes to read,
        // and not block the return of this function or logging (allow io to be blocked, not the program)
        .{ .read = true, .truncate = false }, // We prefer to append to the log if it exists
    ) catch return;
    defer log_file.close();

    // Seek to end of file (to append data)
    log_file.seekFromEnd(0) catch return;

    const writer = log_file.writer();
    nosuspend writer.print(prefix ++ format ++ "\n", args) catch return;
}

pub const Config = struct {
    raw_mode: bool,
    alternate_screen: bool,
    initial_buffer_size: ?Size,
};
pub const SupportedFeatures = struct {
    color_types: struct {
        Named16: bool,
        Bit8: bool,
        Bit24: bool,
    },
    decorations: Decorations,
};

pub const Size = packed struct {
    rows: u16,
    cols: u16,
};

pub const Position = packed struct {
    row: u16,
    col: u16,
};

pub const Cell = struct {
    rune: Rune,
    style: Style,
};

pub const Termelot = struct {
    config: Config,
    supported_features: SupportedFeatures,
    allocator: *std.mem.Allocator,
    cursor_position: Position,
    cursor_visible: bool,
    screen_size: Size,
    screen_buffer: Buffer,
    backend: Backend,

    const Self = @This();

    pub fn init(
        allocator: *std.mem.Allocator,
        config: Config,
<<<<<<< HEAD
    ) !Termelot {
        var backend = try Backend.init(allocator, config);
        errdefer backend.deinit();
        
        if (config.raw_mode) {
            try backend.setRawMode(true);
        }
=======
        initial_buffer_size: ?Size,
    ) !void {
        self.key_callbacks = std.ArrayList(event.key.Callback).init(allocator);
        errdefer self.key_callbacks.deinit();
        self.mouse_callbacks = std.ArrayList(event.mouse.Callback).init(allocator);
        errdefer self.mouse_callbacks.deinit();
        self.backend = try Backend.init(self, allocator, config);
        errdefer self.backend.deinit();
        self.config = config;
>>>>>>> 74739fd8
        if (config.alternate_screen) {
            try backend.setAlternateScreen(true);
        }
<<<<<<< HEAD

        return Termelot{
            .config = config,
            .supported_features = try backend.getSupportedFeatures(),
            .allocator = allocator,
            .cursor_position = try backend.getCursorPosition(),
            .cursor_visible = try backend.getCursorVisibility(),
            .screen_size = try backend.getScreenSize(),
            .screen_buffer = try Buffer.init(
                &backend,
                allocator,
                config.initial_buffer_size,
            ),
            .backend = backend,
        };
=======
        if (config.raw_mode) {
            try self.backend.setRawMode(true);
        }
        self.supported_features = try self.backend.getSupportedFeatures();
        self.cursor_position = try self.backend.getCursorPosition();
        self.cursor_visible = try self.backend.getCursorVisibility();
        self.screen_size = try self.backend.getScreenSize();
        self.screen_buffer = try Buffer.init(
            &self.backend,
            allocator,
            initial_buffer_size,
        );
        errdefer self.screen_buffer.deinit();

        try self.backend.start();
>>>>>>> 74739fd8
    }

    pub fn deinit(self: *Self) void {
        if (self.config.raw_mode) {
            self.backend.setRawMode(false) catch {};
        }
<<<<<<< HEAD
=======
        if (self.config.alternate_screen) {
            self.backend.setAlternateScreen(false) catch {};
        }
        self.backend.stop();
>>>>>>> 74739fd8
        self.screen_buffer.deinit();
        self.backend.deinit();
    }

    /// Polls for an event. If the optional `timeout` parameter has a value greater than 0,
    /// the function will not block and returns null whenever `timeout` milliseconds
    /// has elapsed and no event could be fetched. Function returns immediately upon finding
    /// an Event.
    pub fn pollEvent(self: *Self, opt: struct { timeout: i32 = 0 }) !?event.Event {
        return self.backend.pollEvent(opt.timeout);
    }

    /// Set the Termelot-aware screen size. This does NOT resize the physical
    /// terminal screen, and should not be called by users in most cases. This
    /// is intended for use primarily by the backend.
    pub fn setScreenSize(self: *Self, screen_size: Size) void {
        self.screen_size = screen_size;
    }

<<<<<<< HEAD
=======
    pub fn callKeyCallbacks(self: Self, e: event.key.Event) void {
        for (self.key_callbacks.items) |callback| {
            callback.call(e);
        }
    }
    pub fn registerKeyCallback(
        self: *Self,
        key_callback: event.key.Callback,
    ) !void {
        for (self.key_callbacks.items) |callback| {
            if (std.meta.eql(callback, key_callback)) {
                return;
            }
        }
        try self.key_callbacks.append(key_callback);
    }
    pub fn deregisterKeyCallback(
        self: *Self,
        key_callback: event.key.Callback,
    ) void {
        var remove_index: usize = self.key_callbacks.items.len;
        for (self.key_callbacks.items) |callback, index| {
            if (std.meta.eql(callback, key_callback)) {
                remove_index = index;
                break;
            }
        }
        if (remove_index < self.key_callbacks.items.len) {
            _ = self.key_callbacks.orderedRemove(remove_index);
        }
    }

    pub fn callMouseCallbacks(self: Self, e: event.mouse.Event) void {
        for (self.mouse_callbacks.items) |callback| {
            callback.call(e);
        }
    }
    pub fn registerMouseCallback(
        self: *Self,
        mouse_callback: event.mouse.Callback,
    ) !void {
        for (self.mouse_callbacks.items) |callback| {
            if (std.meta.eql(callback, mouse_callback)) {
                return;
            }
        }
        try self.mouse_callbacks.append(mouse_callback);
    }
    pub fn deregisterMouseCallback(
        self: *Self,
        mouse_callback: event.mouse.Callback,
    ) void {
        var remove_index: usize = self.mouse_callbacks.items.len;
        for (self.mouse_callbacks.items) |callback, index| {
            if (std.meta.eql(callback, mouse_callback)) {
                remove_index = index;
                break;
            }
        }
        if (remove_index < self.mouse_callbacks.items.len) {
            _ = self.mouse_callbacks.orderedRemove(remove_index);
        }
    }

>>>>>>> 74739fd8
    pub fn setTitle(self: *Self, title: []const Rune) !void {
        try self.backend.setTitle(title);
    }

    pub fn setCursorPosition(self: *Self, position: Position) !void {
        try self.backend.setCursorPosition(position);
        self.cursor_position = position;
    }

    pub fn setCursorVisibility(self: *Self, visible: bool) !void {
        try self.backend.setCursorVisibility(visible);
        self.cursor_visible = visible;
    }

    pub fn drawScreen(self: *Self) !void {
        const orig_cursor_position = self.cursor_position;
        try self.screen_buffer.draw(self.screen_size);
        try self.setCursorPosition(orig_cursor_position);
    }

    /// Clears the screen buffer for next draw.
    pub fn clearScreen(self: *Self) void {
        self.screen_buffer.clear();
    }

    pub fn getCell(self: Self, position: Position) ?Cell {
        return self.screen_buffer.getCell(position);
    }

    /// Get a slice of cells within the buffer. This slice cannot span across
    /// rows. Results will be placed in provided "result", and the number of
    /// cells filled will be returned (only less than the specified length if
    /// the slice extends past the edges of the buffer). If position is outside
    /// the buffer, `null` is returned instead.
    ///
    /// `result` is a slice of at least length `length` to write the cells
    /// into.
    pub fn getCells(
        self: Self,
        position: Position,
        length: u16,
        result: []Cell,
    ) ?u16 {
        return self.screen_buffer.getCells(position, length, result);
    }

    pub fn setCell(self: *Self, position: Position, new_cell: Cell) void {
        self.screen_buffer.setCell(position, new_cell);
    }

    pub fn setCells(self: *Self, position: Position, new_cells: []Cell) void {
        self.screen_buffer.setCells(position, new_cells);
    }

    pub fn fillCells(
        self: *Self,
        position: Position,
        length: u16,
        new_cell: Cell,
    ) void {
        self.screen_buffer.fillCells(position, length, new_cell);
    }
};

test "Termelot refAllDecls" {
    std.testing.refAllDecls(Termelot);
}<|MERGE_RESOLUTION|>--- conflicted
+++ resolved
@@ -89,7 +89,6 @@
     pub fn init(
         allocator: *std.mem.Allocator,
         config: Config,
-<<<<<<< HEAD
     ) !Termelot {
         var backend = try Backend.init(allocator, config);
         errdefer backend.deinit();
@@ -97,21 +96,9 @@
         if (config.raw_mode) {
             try backend.setRawMode(true);
         }
-=======
-        initial_buffer_size: ?Size,
-    ) !void {
-        self.key_callbacks = std.ArrayList(event.key.Callback).init(allocator);
-        errdefer self.key_callbacks.deinit();
-        self.mouse_callbacks = std.ArrayList(event.mouse.Callback).init(allocator);
-        errdefer self.mouse_callbacks.deinit();
-        self.backend = try Backend.init(self, allocator, config);
-        errdefer self.backend.deinit();
-        self.config = config;
->>>>>>> 74739fd8
         if (config.alternate_screen) {
             try backend.setAlternateScreen(true);
         }
-<<<<<<< HEAD
 
         return Termelot{
             .config = config,
@@ -127,36 +114,15 @@
             ),
             .backend = backend,
         };
-=======
-        if (config.raw_mode) {
-            try self.backend.setRawMode(true);
-        }
-        self.supported_features = try self.backend.getSupportedFeatures();
-        self.cursor_position = try self.backend.getCursorPosition();
-        self.cursor_visible = try self.backend.getCursorVisibility();
-        self.screen_size = try self.backend.getScreenSize();
-        self.screen_buffer = try Buffer.init(
-            &self.backend,
-            allocator,
-            initial_buffer_size,
-        );
-        errdefer self.screen_buffer.deinit();
-
-        try self.backend.start();
->>>>>>> 74739fd8
     }
 
     pub fn deinit(self: *Self) void {
         if (self.config.raw_mode) {
             self.backend.setRawMode(false) catch {};
         }
-<<<<<<< HEAD
-=======
         if (self.config.alternate_screen) {
             self.backend.setAlternateScreen(false) catch {};
         }
-        self.backend.stop();
->>>>>>> 74739fd8
         self.screen_buffer.deinit();
         self.backend.deinit();
     }
@@ -176,73 +142,6 @@
         self.screen_size = screen_size;
     }
 
-<<<<<<< HEAD
-=======
-    pub fn callKeyCallbacks(self: Self, e: event.key.Event) void {
-        for (self.key_callbacks.items) |callback| {
-            callback.call(e);
-        }
-    }
-    pub fn registerKeyCallback(
-        self: *Self,
-        key_callback: event.key.Callback,
-    ) !void {
-        for (self.key_callbacks.items) |callback| {
-            if (std.meta.eql(callback, key_callback)) {
-                return;
-            }
-        }
-        try self.key_callbacks.append(key_callback);
-    }
-    pub fn deregisterKeyCallback(
-        self: *Self,
-        key_callback: event.key.Callback,
-    ) void {
-        var remove_index: usize = self.key_callbacks.items.len;
-        for (self.key_callbacks.items) |callback, index| {
-            if (std.meta.eql(callback, key_callback)) {
-                remove_index = index;
-                break;
-            }
-        }
-        if (remove_index < self.key_callbacks.items.len) {
-            _ = self.key_callbacks.orderedRemove(remove_index);
-        }
-    }
-
-    pub fn callMouseCallbacks(self: Self, e: event.mouse.Event) void {
-        for (self.mouse_callbacks.items) |callback| {
-            callback.call(e);
-        }
-    }
-    pub fn registerMouseCallback(
-        self: *Self,
-        mouse_callback: event.mouse.Callback,
-    ) !void {
-        for (self.mouse_callbacks.items) |callback| {
-            if (std.meta.eql(callback, mouse_callback)) {
-                return;
-            }
-        }
-        try self.mouse_callbacks.append(mouse_callback);
-    }
-    pub fn deregisterMouseCallback(
-        self: *Self,
-        mouse_callback: event.mouse.Callback,
-    ) void {
-        var remove_index: usize = self.mouse_callbacks.items.len;
-        for (self.mouse_callbacks.items) |callback, index| {
-            if (std.meta.eql(callback, mouse_callback)) {
-                remove_index = index;
-                break;
-            }
-        }
-        if (remove_index < self.mouse_callbacks.items.len) {
-            _ = self.mouse_callbacks.orderedRemove(remove_index);
-        }
-    }
-
->>>>>>> 74739fd8
     pub fn setTitle(self: *Self, title: []const Rune) !void {
         try self.backend.setTitle(title);
     }
