// Copyright (c) 2020 Termelot Contributors.

// SPDX-License-Identifier: MIT
// This file is part of the Termelot project under the MIT license.

const std = @import("std");

pub const Style = struct {
    fg_color: Color,
    bg_color: Color,
    decorations: Decorations,

    pub fn default() Style {
        return Style{
            .fg_color = Color.Default,
            .bg_color = Color.Default,
            .decorations = Decorations{
                .bold = false,
                .italic = false,
                .underline = false,
                .blinking = false,
            },
        };
    }
};

pub const Decorations = packed struct {
    bold: bool,
    italic: bool,
    underline: bool,
    blinking: bool,

    pub fn none() Decorations {
        return Decorations{
            .bold = false,
            .italic = false,
            .underline = false,
            .blinking = false,
        };
    }
};

pub const Color = union(ColorType) {
    Default: u0,
    Named16: ColorNamed16,
    Bit8: ColorBit8,
    Bit24: ColorBit24,

    /// Create a new Color from red, green, and blue values with a ColorBit24.
    pub fn RGB(red: u8, green: u8, blue: u8) Color {
        return Color{ .Bit24 = ColorBit24.initRGB(red, green, blue) };
    }

    /// Create a new Color from a hex code with a ColorBit24.
    pub fn hex(code: u24) Color {
        return Color{ .Bit24 = ColorBit24{ .code = code } };
    }

    /// Create a new Color from one of 16 color names with a ColorNamed16.
<<<<<<< HEAD
    pub inline fn named(named: ColorNamed16) Color {
        return Color{ .Named16 = named };
=======
    pub fn named(color_named: ColorNamed16) Color {
        return Color{ .Named16 = color_named };
>>>>>>> 74739fd8
    }
};

pub const ColorType = enum {
    Default,
    Named16,
    Bit8,
    Bit24,
};

/// The first 8 values of the `ColorNamed16` are supported by all colored terminals. Likely anything
/// reasonably capable of being a terminal will support the first 8 values, and probably the other
/// half, as well. These values are only indexes to a palette stored by the terminal -- users may
/// be able to override palettes -- some terminals may do it automatically.
///
/// But in some rare cases, a terminal is only ASCII and will not support colors at all. Hopefully
/// in at least half of these cases, the backend will detect the terminal's ill support of colors,
/// and will ignore any incoming colors. In the event a backend attempts to use colors on a terminal
/// without support for them, that terminal may stop working. But in general, the basic 16 colors
/// are very safe to use, especially on modern terminals.
///
/// Color names and values based on [ANSI Escape Codes](https://en.wikipedia.org/wiki/ANSI_escape_code).
pub const ColorNamed16 = enum {
    Black,
    Red,
    Green,
    Yellow,
    Blue,
    Magenta,
    Cyan,
    White,
    BrightBlack,
    BrightRed,
    BrightGreen,
    BrightYellow,
    BrightBlue,
    BrightMagenta,
    BrightCyan,
    BrightWhite,
};

/// A ColorBit8 is technically an 8-bit reference to a palette containing 24-bit colors.
/// In this library we just refer to it as 8-bit color. Most modern terminals support 256 colors.
///
/// Just like for `ColorBit24`: if 8-bit colors are used on a backend or terminal at runtime that
/// does not support 8-bit color, and the backend knows, then it will round 8-bit colors to
/// `ColorNamed16`s or the highest bit-size color supported.
///
/// Color values based on [ANSI Escape Codes](https://en.wikipedia.org/wiki/ANSI_escape_code).
pub const ColorBit8 = packed struct {
    code: u8,

    /// `ColorNamed16`s comprise the first 16 values of the `ColorBit8`, so the enum is converted
    /// to an integer.
    pub fn fromNamed16(named: ColorNamed16) ColorBit8 {
        return ColorBit8{ .code = @enumToInt(named) };
    }

    pub fn roundToNamed16(self: Self) ColorNamed16 {
        @compileError("unimplemented");
    }
};

/// 16 million color 24-bit, or better known as "True Color" or RGB. Almost an equal number of
/// supporting and non-supporting terminals feature True Color. Some terminals may use rounding
/// to convert 24-bit colors to 8-bit colors, but many more seem not to round, either.
///
/// If 24-bit colors are used on a backend or terminal at runtime that does not support 24-bit color,
/// and the backend knows, then it will round 24-bit colors to the highest bit-size color supported.
/// This rounding may cause differences in appearance: see description of function `roundToBit8`.
///
/// For more information about True Color, see this gist: https://gist.github.com/XVilka/8346728
pub const ColorBit24 = packed struct {
    code: u24,

    const Self = @This();

    pub fn RGB(r: u8, g: u8, b: u8) ColorBit24 {
        var code: u24 = 0;
        code |= b;
        code |= @as(u16, g) << 8;
        code |= @as(u24, r) << 16;
        return ColorBit24{ .code = code };
    }

    pub fn red(self: Self) u8 {
        return @intCast(u8, self.code >> 16);
    }
    pub fn green(self: Self) u8 {
        return @intCast(u8, (self.code >> 8) & 255);
    }
    pub fn blue(self: Self) u8 {
        return @intCast(u8, self.code & 255);
    }

    /// Round 24-bit Color to 8-bit using nearest values. This may be useful when
    /// terminals don't support "True Color" or RGB color. Uses a lookup table to find
    /// nearest 24-bit color equivalents for 8-bit colors on the palette.
    ///
    /// In general, rounding colors to lower bit sizes on terminals cannot be considered
    /// reliable for many reasons. Terminals can use different palettes, and the converted
    /// colors may be nowhere near accurate. But in the same sense, that is true about ColorBit8
    /// already.
    pub fn roundToBit8(self: Self) ColorBit8 {
        const closest_main_idx = binarySearchClosest(&main_table, 0, main_table.len - 1, self.code);
        const closest_grey_idx = binarySearchClosest(&grey_table, 0, grey_table.len - 1, self.code);

        const main_diff = std.math.absInt(@intCast(i32, main_table[closest_main_idx]) - @intCast(i32, self.code)) catch unreachable;
        const grey_diff = std.math.absInt(@intCast(i32, grey_table[closest_grey_idx]) - @intCast(i32, self.code)) catch unreachable;

        if (main_diff < grey_diff) {
            return ColorBit8{ .code = @intCast(u8, closest_main_idx) + 16 };
        } else {
            return ColorBit8{ .code = @intCast(u8, closest_grey_idx) + 232 };
        }
    }
};

/// Binary search sorted `slice` for closest value to `val` between indices `start` and `end`.
/// Returns index to `slice` where closest number is found.
fn binarySearchClosest(slice: []const u24, start: usize, end: usize, val: u24) usize {
    var l = start;
    var r = end;
    var mid: usize = 0;

    while (l <= r) {
        mid = l + (r - l) / 2;
        // NOTE: this binary search does not include the difference in value between selections,
        // so although a number like 0x949493 might be very close to 0x949494, the lower value in
        // the table may be selected instead, because we do not weigh the difference between each
        // whole color. This is better for performance and might not show much difference.

        if (slice[mid] < val) {
            l = mid + 1;
        } else if (slice[mid] > val) {
            r = mid - 1;
        } else {
            return mid; // Found an exact match
        }
    }

    return mid; // Got closest match
}

// Lookup table for standard 16-bit colors after 15, and before 232, as their equivalent 24-bits.
const main_table = [216]u24{
    0x000000, 0x00005f, 0x000087, 0x0000af, 0x0000d7, 0x0000ff,
    0x005f00, 0x005f5f, 0x005f87, 0x005faf, 0x005fd7, 0x005fff,
    0x008700, 0x00875f, 0x008787, 0x0087af, 0x0087d7, 0x0087ff,
    0x00af00, 0x00af5f, 0x00af87, 0x00afaf, 0x00afd7, 0x00afff,
    0x00d700, 0x00d75f, 0x00d787, 0x00d7af, 0x00d7d7, 0x00d7ff,
    0x00ff00, 0x00ff5f, 0x00ff87, 0x00ffaf, 0x00ffd7, 0x00ffff,
    0x5f0000, 0x5f005f, 0x5f0087, 0x5f00af, 0x5f00d7, 0x5f00ff,
    0x5f5f00, 0x5f5f5f, 0x5f5f87, 0x5f5faf, 0x5f5fd7, 0x5f5fff,
    0x5f8700, 0x5f875f, 0x5f8787, 0x5f87af, 0x5f87d7, 0x5f87ff,
    0x5faf00, 0x5faf5f, 0x5faf87, 0x5fafaf, 0x5fafd7, 0x5fafff,
    0x5fd700, 0x5fd75f, 0x5fd787, 0x5fd7af, 0x5fd7d7, 0x5fd7ff,
    0x5fff00, 0x5fff5f, 0x5fff87, 0x5fffaf, 0x5fffd7, 0x5fffff,
    0x870000, 0x87005f, 0x870087, 0x8700af, 0x8700d7, 0x8700ff,
    0x875f00, 0x875f5f, 0x875f87, 0x875faf, 0x875fd7, 0x875fff,
    0x878700, 0x87875f, 0x878787, 0x8787af, 0x8787d7, 0x8787ff,
    0x87af00, 0x87af5f, 0x87af87, 0x87afaf, 0x87afd7, 0x87afff,
    0x87d700, 0x87d75f, 0x87d787, 0x87d7af, 0x87d7d7, 0x87d7ff,
    0x87ff00, 0x87ff5f, 0x87ff87, 0x87ffaf, 0x87ffd7, 0x87ffff,
    0xaf0000, 0xaf005f, 0xaf0087, 0xaf00af, 0xaf00d7, 0xaf00ff,
    0xaf5f00, 0xaf5f5f, 0xaf5f87, 0xaf5faf, 0xaf5fd7, 0xaf5fff,
    0xaf8700, 0xaf875f, 0xaf8787, 0xaf87af, 0xaf87d7, 0xaf87ff,
    0xafaf00, 0xafaf5f, 0xafaf87, 0xafafaf, 0xafafd7, 0xafafff,
    0xafd700, 0xafd75f, 0xafd787, 0xafd7af, 0xafd7d7, 0xafd7ff,
    0xafff00, 0xafff5f, 0xafff87, 0xafffaf, 0xafffd7, 0xafffff,
    0xd70000, 0xd7005f, 0xd70087, 0xd700af, 0xd700d7, 0xd700ff,
    0xd75f00, 0xd75f5f, 0xd75f87, 0xd75faf, 0xd75fd7, 0xd75fff,
    0xd78700, 0xd7875f, 0xd78787, 0xd787af, 0xd787d7, 0xd787ff,
    0xd7af00, 0xd7af5f, 0xd7af87, 0xd7afaf, 0xd7afd7, 0xd7afff,
    0xd7d700, 0xd7d75f, 0xd7d787, 0xd7d7af, 0xd7d7d7, 0xd7d7ff,
    0xd7ff00, 0xd7ff5f, 0xd7ff87, 0xd7ffaf, 0xd7ffd7, 0xd7ffff,
    0xff0000, 0xff005f, 0xff0087, 0xff00af, 0xff00d7, 0xff00ff,
    0xff5f00, 0xff5f5f, 0xff5f87, 0xff5faf, 0xff5fd7, 0xff5fff,
    0xff8700, 0xff875f, 0xff8787, 0xff87af, 0xff87d7, 0xff87ff,
    0xffaf00, 0xffaf5f, 0xffaf87, 0xffafaf, 0xffafd7, 0xffafff,
    0xffd700, 0xffd75f, 0xffd787, 0xffd7af, 0xffd7d7, 0xffd7ff,
    0xffff00, 0xffff5f, 0xffff87, 0xffffaf, 0xffffd7, 0xffffff,
};

// Lookup table for greys as 24-bits.
const grey_table = [24]u24{
    0x080808, 0x121212, 0x1c1c1c, 0x262626, 0x303030, 0x3a3a3a,
    0x444444, 0x4e4e4e, 0x585858, 0x606060, 0x666666, 0x767676,
    0x808080, 0x8a8a8a, 0x949494, 0x9e9e9e, 0xa8a8a8, 0xb2b2b2,
    0xbcbcbc, 0xc6c6c6, 0xd0d0d0, 0xdadada, 0xe4e4e4, 0xeeeeee,
};

// Tables from https://www.calmar.ws/vim/256-xterm-24bit-rgb-color-chart.html

test "roundToBit8" {
    std.testing.expectEqual((ColorBit24 { .code = 0xFFFFFF }).roundToBit8().code, 231); // Index for white
    std.testing.expectEqual((ColorBit24 { .code = 0xFF0000 }).roundToBit8().code, 196); // Index for red
    std.testing.expectEqual((ColorBit24 { .code = 0x949494 }).roundToBit8().code, 246); // Index for some smokey color (grey_table)
    std.testing.expectEqual((ColorBit24 { .code = 0x080808 }).roundToBit8().code, 232); // Index for similar to black (grey_table)
    // NOTE: cannot test rounding because of inaccuracy. See note in binarySearchClosest().
}<|MERGE_RESOLUTION|>--- conflicted
+++ resolved
@@ -57,13 +57,8 @@
     }
 
     /// Create a new Color from one of 16 color names with a ColorNamed16.
-<<<<<<< HEAD
     pub inline fn named(named: ColorNamed16) Color {
         return Color{ .Named16 = named };
-=======
-    pub fn named(color_named: ColorNamed16) Color {
-        return Color{ .Named16 = color_named };
->>>>>>> 74739fd8
     }
 };
 
